--- conflicted
+++ resolved
@@ -8,12 +8,9 @@
 See COPYING and COPYING.LESSER for license details.
 ---------------------------------------------------------------------------~(*)
 """
-<<<<<<< HEAD
 
 import logging
 import time
-=======
->>>>>>> 81c83a8c
 from bisect import bisect_left
 
 import player_methods as pm
