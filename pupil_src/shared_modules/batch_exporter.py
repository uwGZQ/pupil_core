"""
(*)~---------------------------------------------------------------------------
Pupil - eye tracking platform
Copyright (C) Pupil Labs

Distributed under the terms of the GNU
Lesser General Public License (LGPL v3.0).
See COPYING and COPYING.LESSER for license details.
---------------------------------------------------------------------------~(*)
"""
<<<<<<< HEAD

import logging
=======
import numpy as np
from pyglui import ui
>>>>>>> 81c83a8c
import os
import sys
import time
from ctypes import c_bool, c_int
from multiprocessing import cpu_count

import background_helper as bh
import numpy as np
from pyglui import ui

logger = logging.getLogger(__name__)

if __name__ == "__main__":
    # Make all pupil shared_modules available to this Python session.
    pupil_base_dir = os.path.abspath(__file__).rsplit("pupil_src", 1)[0]
    sys.path.append(os.path.join(pupil_base_dir, "pupil_src", "shared_modules"))

from exporter import export as export_function
from player_methods import is_pupil_rec_dir
from plugin import Plugin, System_Plugin_Base


def get_recording_dirs(data_dir):
    """
    You can supply a data folder or any folder
    - all folders within will be checked for necessary files
    - in order to make a visualization
    """
    if is_pupil_rec_dir(data_dir):
        yield data_dir
    for root, dirs, files in os.walk(data_dir):
        for d in dirs:
            joined = os.path.join(root, d)
            if not d.startswith(".") and is_pupil_rec_dir(joined):
                yield joined


class Batch_Export(System_Plugin_Base):
    """Sub plugin that manages a single batch export"""

    uniqueness = "not_unique"
    icon_font = "pupil_icons"
    icon_chr = chr(0xE2C4)  # character shown in menu icon

    def __init__(self, g_pool, rec_dir, out_file_path, frames_to_export):
        super().__init__(g_pool)
        self.rec_dir = rec_dir
        self.out_file_path = out_file_path
        self.plugins = self.g_pool.plugins.get_initializers()
        self.process = None
        self.status = "In queue"
        self.progress = 0
        self.frames_to_export = frames_to_export
        self.in_queue = True
        self._accelerate = True
        self.notify_all(
            {"subject": "batch_export.queued", "out_file_path": self.out_file_path}
        )

    def init_ui(self):
        self.add_menu()
        # uniqueness = 'not_unique' -> Automatic `Close` button
        # -> Rename to `Cancel`
        export_name = os.path.split(self.out_file_path)[-1]
        self.menu.label = f"Batch Export {export_name}"
        self.menu[0].label = "Cancel"
        self.menu_icon.indicator_start = 0.0
        self.menu_icon.indicator_stop = 0.1
        self.menu_icon.tooltip = export_name
        self.menu.append(
            ui.Text_Input("rec_dir", self, label="Recording", setter=lambda x: None)
        )
        self.menu.append(
            ui.Text_Input("out_file_path", self, label="Output", setter=lambda x: None)
        )
        self.menu.append(
            ui.Text_Input("status", self, label="Status", setter=lambda x: None)
        )
        progress_bar = ui.Slider(
            "progress", self, min=0, max=self.frames_to_export, label="Progress"
        )
        progress_bar.read_only = True
        self.menu.append(progress_bar)

    def recent_events(self, events):
        if self.process:
            try:
                recent = [d for d in self.process.fetch()]
            except Exception as e:
                self.status, self.progress = f"{type(e).__name__}: {e}", 0
            else:
                if recent:
                    self.status, self.progress = recent[-1]

            # Update status if process has been canceled or completed
            if self.process.canceled:
                self.process = None
                self.status = "Export has been canceled."
                self.notify_all(
                    {
                        "subject": "batch_export.canceled",
                        "out_file_path": self.out_file_path,
                    }
                )
                self.menu[0].label = "Close"  # change button label back to close
            elif self.process.completed:
                self.process = None
                self.notify_all(
                    {
                        "subject": "batch_export.completed",
                        "out_file_path": self.out_file_path,
                    }
                )
                self.menu[0].label = "Close"  # change button label back to close

        if self.in_queue:
            if self._accelerate:
                self.menu_icon.indicator_start += 0.01
                self.menu_icon.indicator_stop += 0.02
            else:
                self.menu_icon.indicator_start += 0.02
                self.menu_icon.indicator_stop += 0.01
            d = abs(self.menu_icon.indicator_start - self.menu_icon.indicator_stop)
            if self._accelerate and d > 0.5:
                self._accelerate = False
            elif not self._accelerate and d < 0.1:
                self._accelerate = True
        else:
            self.menu_icon.indicator_start = 0.0
            self.menu_icon.indicator_stop = self.progress / self.frames_to_export

    def on_notify(self, n):
        if (
            n["subject"] == "batch_export.should_start"
            and n["out_file_path"] == self.out_file_path
        ):
            self.init_export()
        if (
            n["subject"] == "batch_export.should_cancel"
            and n.get("out_file_path", self.out_file_path) == self.out_file_path
        ):
            self.cancel_export()
            if n.get("remove_menu", False):
                self.alive = False

    def init_export(self):
        self.in_queue = False
        args = (
            self.rec_dir,
            self.g_pool.user_dir,
            self.g_pool.min_data_confidence,
            None,
            None,
            self.plugins,
            self.out_file_path,
            {},
        )
        self.process = bh.IPC_Logging_Task_Proxy(
            f"Pupil Batch Export {self.out_file_path}",
            export_function,
            args=args,
        )
        self.notify_all(
            {"subject": "batch_export.started", "out_file_path": self.out_file_path}
        )

    def cancel_export(self):
        if self.process:
            self.process.cancel()
        self.notify_all(
            {"subject": "batch_export.canceled", "out_file_path": self.out_file_path}
        )

    def get_init_dict(self):
        # do not be session persistent
        raise NotImplementedError()

    def deinit_ui(self):
        self.remove_menu()

    def cleanup(self):
        self.cancel_export()
        self.notify_all(
            {"subject": "batch_export.removed", "out_file_path": self.out_file_path}
        )


class Batch_Exporter(Plugin):
    """The Batch_Exporter searches for available recordings and exports them to a common location"""

    icon_chr = chr(0xEC05)
    icon_font = "pupil_icons"

    def __init__(self, g_pool, source_dir="~/", destination_dir="~/"):
        super().__init__(g_pool)

        self.available_exports = []
        self.queued_exports = []
        self.active_exports = []
        self.destination_dir = os.path.expanduser(destination_dir)
        self.source_dir = os.path.expanduser(source_dir)

        self.search_task = None
        self.worker_count = cpu_count() - 1
        logger.info(
            "Using a maximum of {} CPUs to process visualizations in parallel...".format(
                cpu_count() - 1
            )
        )

    def get_init_dict(self):
        return {"source_dir": self.source_dir, "destination_dir": self.destination_dir}

    def init_ui(self):
        self.add_menu()
        self.menu.label = "Batch Export Recordings"

        self.menu.append(
            ui.Info_Text(
                "Search will walk through the source directory recursively and detect available Pupil recordings."
            )
        )
        self.menu.append(
            ui.Text_Input(
                "source_dir", self, label="Source directory", setter=self.set_src_dir
            )
        )

        self.search_button = ui.Button("Search", self.detect_recordings)
        self.menu.append(self.search_button)

        self.avail_recs_menu = ui.Growing_Menu("Available Recordings")
        self._update_avail_recs_menu()
        self.menu.append(self.avail_recs_menu)

        self.menu.append(
            ui.Text_Input(
                "destination_dir",
                self,
                label="Destination directory",
                setter=self.set_dest_dir,
            )
        )
        self.menu.append(ui.Button("Export selected", self.queue_selected))
        self.menu.append(ui.Button("Clear search results", self._clear_avail))
        self.menu.append(ui.Separator())
        self.menu.append(ui.Button("Cancel all exports", self.cancel_all))

    def deinit_ui(self):
        self.menu.remove(self.avail_recs_menu)
        self.avail_recs_menu = None
        self.remove_menu()

    def detect_recordings(self):
        if self.search_task:
            self.search_task.cancel()
            self.search_task = None
            self.search_button.outer_label = ""
            self.search_button.label = "Search"
        else:
            self.search_button.outer_label = "Searching..."
            self.search_button.label = "Cancel"
            self.search_task = bh.IPC_Logging_Task_Proxy(
                f"Searching recordings in {self.source_dir}",
                get_recording_dirs,
                args=[self.source_dir],
            )

    def set_src_dir(self, new_dir):
        new_dir = os.path.expanduser(new_dir)
        if os.path.isdir(new_dir):
            self.source_dir = new_dir
        else:
            logger.warning(f'"{new_dir}" is not a directory')
            return

    def set_dest_dir(self, new_dir):
        new_dir = os.path.expanduser(new_dir)
        if os.path.isdir(new_dir):
            self.destination_dir = new_dir
        else:
            logger.warning(f'"{new_dir}" is not a directory')
            return

    def _clear_avail(self):
        del self.available_exports[:]
        self._update_avail_recs_menu()

    def _update_avail_recs_menu(self):
        del self.avail_recs_menu[:]
        if self.available_exports:
            for avail in self.available_exports:
                self.avail_recs_menu.append(
                    ui.Switch("selected", avail, label=avail["source"])
                )
        else:
            self.avail_recs_menu.append(
                ui.Info_Text(
                    "No recordings available yet. Use Search to find recordings."
                )
            )

    def queue_selected(self):
        for avail in self.available_exports[:]:
            if avail["selected"]:
                try:
                    frames_to_export = len(
                        np.load(os.path.join(avail["source"], "world_timestamps.npy"))
                    )
                except Exception:
                    logger.error("Invalid export directory: {}".format(avail["source"]))
                    self.available_exports.remove(avail)
                    continue

                # make a unique name created from rec_session and dir name
                rec_session, rec_dir = avail["source"].rsplit(os.path.sep, 2)[1:]
                out_name = rec_session + "_" + rec_dir + ".mp4"
                out_file_path = os.path.join(self.destination_dir, out_name)

                if (
                    out_file_path in self.queued_exports
                    or out_file_path in self.active_exports
                ):
                    logger.error(
                        "This export setting would try to save {} at least twice please rename dirs to prevent this. Skipping recording.".format(
                            out_file_path
                        )
                    )
                    continue

                self.notify_all(
                    {
                        "subject": "start_plugin",
                        "name": "Batch_Export",
                        "args": {
                            "out_file_path": out_file_path,
                            "rec_dir": avail["source"],
                            "frames_to_export": frames_to_export,
                        },
                    }
                )
                self.available_exports.remove(avail)
                self.queued_exports.append(out_file_path)
        self._update_avail_recs_menu()

    def start_export(self, queued):
        self.notify_all(
            {"subject": "batch_export.should_start", "out_file_path": queued}
        )
        self.active_exports.append(queued)
        self.queued_exports.remove(queued)

    def on_notify(self, n):
        if n["subject"] in ("batch_export.canceled", "batch_export.completed"):
            if n["out_file_path"] in self.queued_exports:
                self.queued_exports.remove(n["out_file_path"])
            if n["out_file_path"] in self.active_exports:
                self.active_exports.remove(n["out_file_path"])

        # Add queued exports to active queue
        for queued in self.queued_exports[
            : self.worker_count - len(self.active_exports)
        ]:
            self.start_export(queued)

    def recent_events(self, events):
        if self.search_task:
            recent = [d for d in self.search_task.fetch()]
            if recent:
                currently_avail = [rec["source"] for rec in self.available_exports]
                self.available_exports.extend(
                    [
                        {"source": rec, "selected": True}
                        for rec in recent
                        if rec not in currently_avail
                    ]
                )
                self._update_avail_recs_menu()
            if self.search_task.completed:
                self.search_task = None
                self.search_button.outer_label = ""
                self.search_button.label = "Search"

    def cancel_all(self):
        self.notify_all({"subject": "batch_export.should_cancel", "remove_menu": True})

    def cleanup(self):
        self.cancel_all()
        if self.search_task:
            self.search_task.cancel()


def main():

    import argparse
    from textwrap import dedent

    from file_methods import Persistent_Dict

    def show_progess(jobs):
        no_jobs = len(jobs)
        width = 80
        full = width / no_jobs
        string = ""
        for j in jobs:
            try:
                p = int(
                    width
                    * j.current_frame.value
                    / float(j.frames_to_export.value * no_jobs)
                )
            except Exception:
                p = 0
            string += "[" + p * "|" + (full - p) * "-" + "]"
        sys.stdout.write("\r" + string)
        sys.stdout.flush()

    """Batch process recordings to produce visualizations
    Using simple_circle as the default visualizations
    Steps:
        - User Supplies: Directory that contains many recording(s) dirs or just one recordings dir
        - We walk the user supplied directory to get all data folders
        - Data is the list we feed to our multiprocessed
        - Error check -- do we have required files in each dir?: world.avi, gaze_positions.npy, timestamps.npy
        - Result: world_viz.avi within each original data folder
    """

    parser = argparse.ArgumentParser(
        formatter_class=argparse.RawDescriptionHelpFormatter,
        description=dedent(
            """\
            ***************************************************
            Batch process recordings to produce visualizations
            The default visualization will use simple_circle

            Usage Example:
                python batch_exporter.py -d /path/to/folder-with-many-recordings -s ~/Pupil_Player/settings/user_settings -e ~/my_export_dir
            Arguments:
                -d : Specify a recording directory.
                     This could have one or many recordings contained within it.
                     We will recurse into the dir.
                -s : Specify path to Pupil Player user_settings file to use last used vizualization settings.
                -e : Specify export directory if you dont want the export saved within each recording dir.
                -p : Export a 120 frame preview only.
            ***************************************************\
        """
        ),
    )
    parser.add_argument("-d", "--rec-dir", required=True)
    parser.add_argument("-s", "--settings-file", required=True)
    parser.add_argument("-e", "--export-to-dir", default=False)
    parser.add_argument("-c", "--basic-color", default="red")
    parser.add_argument("-p", "--preview", action="store_true")

    if len(sys.argv) == 1:
        print(parser.description)
        return

    args = parser.parse_args()
    # get the top level data folder from terminal argument

    data_dir = args.rec_dir

    if args.settings_file and os.path.isfile(args.settings_file):
        session_settings = Persistent_Dict(os.path.splitext(args.settings_file)[0])
        # these are loaded based on user settings
        plugin_initializers = session_settings.get("loaded_plugins", [])
        session_settings.close()
    else:
        logger.error("Setting file not found or valid")
        return

    if args.export_to_dir:
        export_dir = args.export_to_dir
        if os.path.isdir(export_dir):
            logger.info(f"Exporting all vids to {export_dir}")
        else:
            logger.error(f"Exporting dir is not valid {export_dir}")
            return
    else:
        export_dir = None
        logger.info("Exporting into the recording dirs.")

    if args.preview:
        preview = True
        logger.info("Exporting first 120frames only")
    else:
        preview = False

    class Temp:
        pass

    recording_dirs = get_recording_dirs(data_dir)
    # start multiprocessing engine
    n_cpu = mp.cpu_count()
    logger.info(
        "Using a maximum of {} CPUs to process visualizations in parallel...".format(
            n_cpu
        )
    )

    jobs = []
    outfiles = set()
    for d in recording_dirs:
        j = Temp()
        logger.info(f"Adding new export: {d}")
        j.should_terminate = mp.Value(c_bool, 0)
        j.frames_to_export = mp.Value(c_int, 0)
        j.current_frame = mp.Value(c_int, 0)
        j.data_dir = d
        j.user_dir = None
        j.start_frame = None
        if preview:
            j.end_frame = 30
        else:
            j.end_frame = None
        j.plugin_initializers = plugin_initializers[:]

        if export_dir:
            # make a unique name created from rec_session and dir name
            rec_session, rec_dir = d.rsplit(os.path.sep, 2)[1:]
            out_name = rec_session + "_" + rec_dir + ".mp4"
            j.out_file_path = os.path.join(os.path.expanduser(export_dir), out_name)
            if j.out_file_path in outfiles:
                logger.error(
                    "This export setting would try to save {} at least twice pleace rename dirs to prevent this.".format(
                        j.out_file_path
                    )
                )
                return
            outfiles.add(j.out_file_path)
            logger.info(f"Exporting to: {j.out_file_path}")

        else:
            j.out_file_path = None

        j.args = (
            j.should_terminate,
            j.frames_to_export,
            j.current_frame,
            j.data_dir,
            j.user_dir,
            j.start_frame,
            j.end_frame,
            j.plugin_initializers,
            j.out_file_path,
            None,
        )
        jobs.append(j)

    todo = jobs[:]
    workers = [
        Export_Process(target=export, args=todo.pop(0).args)
        for i in range(min(len(todo), n_cpu))
    ]
    for w in workers:
        w.start()

    working = True
    while working:  # cannot use pool as it does not allow shared memory
        working = False
        for i in range(len(workers)):
            if workers[i].is_alive():
                working = True
            else:
                if todo:
                    workers[i] = Export_Process(target=export, args=todo.pop(0).args)
                    workers[i].start()
                    working = True
        show_progess(jobs)
        time.sleep(0.25)
    print("\n")


if __name__ == "__main__":
    logging.basicConfig(level=logging.WARNING)
    main()<|MERGE_RESOLUTION|>--- conflicted
+++ resolved
@@ -8,13 +8,8 @@
 See COPYING and COPYING.LESSER for license details.
 ---------------------------------------------------------------------------~(*)
 """
-<<<<<<< HEAD
 
 import logging
-=======
-import numpy as np
-from pyglui import ui
->>>>>>> 81c83a8c
 import os
 import sys
 import time
