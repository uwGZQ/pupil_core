--- conflicted
+++ resolved
@@ -8,12 +8,7 @@
 See COPYING and COPYING.LESSER for license details.
 ---------------------------------------------------------------------------~(*)
 """
-<<<<<<< HEAD
-
-=======
-import numpy as np
-from numpy import linalg as LA
->>>>>>> 81c83a8c
+
 import cv2
 import numpy as np
 from methods import dist_pts_ellipse, normalize
