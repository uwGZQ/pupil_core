'''
(*)~---------------------------------------------------------------------------
Pupil - eye tracking platform
Copyright (C) 2012-2017  Pupil Labs

Distributed under the terms of the GNU
Lesser General Public License (LGPL v3.0).
See COPYING and COPYING.LESSER for license details.
---------------------------------------------------------------------------~(*)
'''

import logging
import time
import cv2
import os

import pyrealsense as pyrs
from pyrealsense.stream import ColorStream, DepthStream, DACStream
from pyrealsense.constants import rs_stream, rs_option

from version_utils import VersionFormat
from .base_backend import Base_Source, Base_Manager
from av_writer import AV_Writer
from camera_models import load_intrinsics

import gl_utils
from pyglui import cygl
import cython_methods
import numpy as np

# check versions for our own depedencies as they are fast-changing
assert VersionFormat(pyrs.__version__) >= VersionFormat('2.2')

# logging
logging.getLogger('pyrealsense').setLevel(logging.ERROR + 1)
logger = logging.getLogger(__name__)
logger.setLevel(logging.DEBUG)


class ColorFrame(object):
    def __init__(self, device):
        # we need to keep this since there is no cv2 conversion for our planar format
        self._yuv422 = device.color
        self._shape = self._yuv422.shape[:2]
        self._yuv = np.empty(self._yuv422.size, dtype=np.uint8)
        y_plane = self._yuv422.size//2
        u_plane = y_plane//2
        self._yuv[:y_plane] = self._yuv422[:, :, 0].flatten()
        self._yuv[y_plane:y_plane+u_plane] = self._yuv422[:, ::2, 1].flatten()
        self._yuv[y_plane+u_plane:] = self._yuv422[:, 1::2, 1].flatten()
        self._bgr = None
        self._gray = None

    @property
    def height(self):
        return self._shape[0]

    @property
    def width(self):
        return self._shape[1]

    @property
    def yuv_buffer(self):
        return self._yuv

    @property
    def yuv422(self):
        Y = self._yuv[:self._yuv.size//2]
        U = self._yuv[self._yuv.size//2:3*self._yuv.size//4]
        V = self._yuv[3*self._yuv.size//4:]

        Y.shape = self._shape
        U.shape = self._shape[0], self._shape[1]//2
        V.shape = self._shape[0], self._shape[1]//2

        return Y, U, V

    @property
    def bgr(self):
        if self._bgr is None:
            self._bgr = cv2.cvtColor(self._yuv422, cv2.COLOR_YUV2BGR_YUYV)
        return self._bgr

    @property
    def img(self):
        return self.bgr

    @property
    def gray(self):
        if self._gray is None:
            self._gray = self._yuv[:self._yuv.size//2]
            self._gray.shape = self._shape
        return self._gray


class DepthFrame(object):
    def __init__(self, device):
        self._bgr = None
        self._gray = None
        self.depth = device.depth
        self.yuv_buffer = None

    @property
    def height(self):
        return self.depth.shape[0]

    @property
    def width(self):
        return self.depth.shape[1]

    @property
    def bgr(self):
        if self._bgr is None:
            self._bgr = cython_methods.cumhist_color_map16(self.depth)
        return self._bgr

    @property
    def img(self):
        return self.bgr

    @property
    def gray(self):
        if self._gray is None:
            self._gray = cv2.cvtColor(self.bgr, cv2.cv2.COLOR_BGR2GRAY)
        return self._gray


class Control(object):
    def __init__(self, device, opt_range, value):
        self._dev = device
        self._value = value
        self.range = opt_range
        self.label = rs_option.name_for_value[opt_range.option]
        self.label = self.label.replace('RS_OPTION_', '')
        self.label = self.label.replace('R200_', '')
        self.label = self.label.replace('_', ' ')
        self.label = self.label.title()
        self.description = self._dev.get_device_option_description(opt_range.option)

    @property
    def value(self):
        return self._value

    @value.setter
    def value(self, val):
        try:
            self._dev.set_device_option(self.range.option, val)
        except pyrs.RealsenseError as err:
            logger.error('Setting option "{}" failed'.format(self.label))
            logger.debug('Reason: {}'.format(err))
        else:
            self._value = val

    def refresh(self):
        self._value = self._dev.get_device_option(self.range.option)


class Realsense_Controls(dict):
    def __init__(self, device, presets=()):
        if not device:
            super().__init__()
            return

        if presets:
            # presets: list of (option, value)-tuples
            try:
                device.set_device_options(*zip(*presets))
            except pyrs.RealsenseError as err:
                logger.error('Setting device option presets failed')
                logger.debug('Reason: {}'.format(err))
        controls = {}
        for opt_range, value in device.get_available_options():
            if opt_range.min < opt_range.max:
                controls[opt_range.option] = Control(device, opt_range, value)
        super().__init__(controls)

    def export_presets(self):
        return [(opt, ctrl.value) for opt, ctrl in self.items()]

    def refresh(self):
        for ctrl in self.values():
            ctrl.refresh()


class Realsense_Source(Base_Source):
    """
    Camera Capture is a class that encapsualtes pyrs.Device:
    """
    def __init__(self, g_pool, device_id=0,
                 frame_size=(1920, 1080), frame_rate=30,
                 depth_frame_size=(640, 480), depth_frame_rate=30,
                 align_streams=False, preview_depth=False,
                 device_options=(), record_depth=True):
        super().__init__(g_pool)
        self.color_frame_index = 0
        self.depth_frame_index = 0
        self.device = None
        self.service = pyrs.Service()
        self.align_streams = align_streams
        self.preview_depth = preview_depth
        self.record_depth = record_depth
        self.depth_video_writer = None
        self.controls = None
        self._initialize_device(device_id, frame_size, frame_rate,
                                depth_frame_size, depth_frame_rate, device_options)

    def _initialize_device(self, device_id,
                           color_frame_size, color_fps,
                           depth_frame_size, depth_fps,
                           device_options=()):
        devices = tuple(self.service.get_devices())
        color_frame_size = tuple(color_frame_size)
        depth_frame_size = tuple(depth_frame_size)

        self.streams = [ColorStream(), DepthStream()]
        self.last_color_frame_ts = None
        self.last_depth_frame_ts = None
        self._recent_frame = None
        self._recent_depth_frame = None

        if not devices:
            logger.error("Camera failed to initialize. No cameras connected.")
            self.device = None
            self.update_menu()
            return

        if self.device is not None:
            self.device.stop()  # only call Device.stop() if its context

        if device_id >= len(devices):
            logger.error("Camera with id {} not found. Initializing default camera.".format(device_id))
            device_id = 0

        # use default streams to filter modes by rs_stream and rs_format
        self._available_modes = self._enumerate_formats(device_id)

        # make sure that given frame sizes and rates are available
        color_modes = self._available_modes[rs_stream.RS_STREAM_COLOR]
        if color_frame_size not in color_modes:
            # automatically select highest resolution
            color_frame_size = sorted(color_modes.keys(), reverse=True)[0]

        if color_fps not in color_modes[color_frame_size]:
            # automatically select highest frame rate
            color_fps = color_modes[color_frame_size][0]

        depth_modes = self._available_modes[rs_stream.RS_STREAM_DEPTH]
        if self.align_streams:
            depth_frame_size = color_frame_size
        else:
            if depth_frame_size not in depth_modes:
                # automatically select highest resolution
                depth_frame_size = sorted(depth_modes.keys(), reverse=True)[0]

        if depth_fps not in depth_modes[depth_frame_size]:
            # automatically select highest frame rate
            depth_fps = depth_modes[depth_frame_size][0]

        colorstream = ColorStream(width=color_frame_size[0],
                                  height=color_frame_size[1],
                                  fps=color_fps, color_format='yuv')
        depthstream = DepthStream(width=depth_frame_size[0],
                                  height=depth_frame_size[1], fps=depth_fps)

        self.streams = [colorstream, depthstream]
        if self.align_streams:
            dacstream = DACStream(width=depth_frame_size[0],
                                  height=depth_frame_size[1], fps=depth_fps)
            dacstream.name = 'depth'  # rename data accessor
            self.streams.append(dacstream)

        # update with correctly initialized streams
        # always initiliazes color + depth, adds rectified/aligned versions as necessary

        self.device = self.service.Device(device_id, streams=self.streams)

        self.controls = Realsense_Controls(self.device, device_options)
        self._intrinsics = load_intrinsics(self.g_pool.user_dir, self.name, self.frame_size)

        self.update_menu()

    def _enumerate_formats(self, device_id):
        '''Enumerate formats into hierachical structure:

        streams:
            resolutions:
                framerates
        '''
        formats = {}
        # only lists modes for native streams (RS_STREAM_COLOR/RS_STREAM_DEPTH)
        for mode in self.service.get_device_modes(device_id):
            if mode.stream in (rs_stream.RS_STREAM_COLOR, rs_stream.RS_STREAM_DEPTH):
                # check if frame size dict is available
                if mode.stream not in formats:
                    formats[mode.stream] = {}
                stream_obj = next((s for s in self.streams if s.stream == mode.stream))
                if mode.format == stream_obj.format:
                    size = mode.width, mode.height
                    # check if framerate list is already available
                    if size not in formats[mode.stream]:
                        formats[mode.stream][size] = []
                    formats[mode.stream][size].append(mode.fps)

        if self.align_streams:
            depth_sizes = formats[rs_stream.RS_STREAM_DEPTH].keys()
            color_sizes = formats[rs_stream.RS_STREAM_COLOR].keys()
            # common_sizes = depth_sizes & color_sizes
            discarded_sizes = depth_sizes ^ color_sizes
            for size in discarded_sizes:
                for sizes in formats.values():
                    if size in sizes:
                        del sizes[size]

        return formats

    def cleanup(self):
        if self.depth_video_writer is not None:
            self.stop_depth_recording()
        if self.device is not None:
            self.device.stop()
        self.service.stop()

    def get_init_dict(self):
        return {'device_id': self.device.device_id if self.device is not None else 0,
                'frame_size': self.frame_size,
                'frame_rate': self.frame_rate,
                'depth_frame_size': self.depth_frame_size,
                'depth_frame_rate': self.depth_frame_rate,
                'preview_depth': self.preview_depth,
                'record_depth': self.record_depth,
                'align_streams': self.align_streams,
                'device_options': self.controls.export_presets() if self.controls is not None else ()}

    def get_frames(self):
        if self.device:
            self.device.wait_for_frames()
            current_time = self.g_pool.get_timestamp()

            last_color_frame_ts = self.device.get_frame_timestamp(self.streams[0].stream)
            if self.last_color_frame_ts != last_color_frame_ts:
                self.last_color_frame_ts = last_color_frame_ts
                color = ColorFrame(self.device)
                color.timestamp = current_time
                color.index = self.color_frame_index
                self.color_frame_index += 1
            else:
                color = None

            last_depth_frame_ts = self.device.get_frame_timestamp(self.streams[1].stream)
            if self.last_depth_frame_ts != last_depth_frame_ts:
                self.last_depth_frame_ts = last_depth_frame_ts
                depth = DepthFrame(self.device)
                depth.timestamp = current_time
                depth.index = self.depth_frame_index
                self.depth_frame_index += 1
            else:
                depth = None

            return color, depth
        return None, None

    def recent_events(self, events):
        if not self.online:
            time.sleep(.05)
            return

        try:
            color_frame, depth_frame = self.get_frames()
        except (pyrs.RealsenseError, TimeoutError) as err:
            self._recent_frame = None
            self._recent_depth_frame = None
            self.restart_device()
        else:
            if color_frame and depth_frame:
                self._recent_frame = color_frame
                events['frame'] = color_frame

            if depth_frame:
                self._recent_depth_frame = depth_frame
                events['depth_frame'] = depth_frame

                if self.depth_video_writer is not None:
                    self.depth_video_writer.write_video_frame(depth_frame)

    def deinit_ui(self):
        self.remove_menu()

    def init_ui(self):
        self.add_menu()
        self.menu.label = "Local USB Video Source"
        self.update_menu()

    def update_menu(self):
        try:
            del self.menu[:]
        except AttributeError:
            return

        from pyglui import ui

        if self.device is None:
            self.menu.append(ui.Info_Text('Capture initialization failed.'))
            return

        def align_and_restart(val):
            self.align_streams = val
            self.restart_device()

        self.menu.append(ui.Switch('record_depth', self, label='Record Depth Stream'))
        self.menu.append(ui.Switch('preview_depth', self, label='Preview Depth'))
        self.menu.append(ui.Switch('align_streams', self, label='Align Streams',
                                   setter=align_and_restart))

        color_sizes = sorted(self._available_modes[rs_stream.RS_STREAM_COLOR], reverse=True)
        self.menu.append(ui.Selector(
            'frame_size', self,
            # setter=,
            selection=color_sizes,
            label= 'Resolution' if self.align_streams else 'Color Resolution'
        ))

        def color_fps_getter():
            avail_fps = self._available_modes[rs_stream.RS_STREAM_COLOR][self.frame_size]
            return avail_fps, [str(fps) for fps in avail_fps]
        self.menu.append(ui.Selector(
            'frame_rate', self,
            # setter=,
            selection_getter=color_fps_getter,
            label='Color Frame Rate'
        ))

        if not self.align_streams:
            depth_sizes = sorted(self._available_modes[rs_stream.RS_STREAM_DEPTH], reverse=True)
            self.menu.append(ui.Selector(
                'depth_frame_size', self,
                # setter=,
                selection=depth_sizes,
                label='Depth Resolution'
            ))

        def depth_fps_getter():
            avail_fps = self._available_modes[rs_stream.RS_STREAM_DEPTH][self.depth_frame_size]
            return avail_fps, [str(fps) for fps in avail_fps]
        self.menu.append(ui.Selector(
            'depth_frame_rate', self,
            selection_getter=depth_fps_getter,
            label='Depth Frame Rate'
        ))

        def reset_options():
            if self.device:
                try:
                    self.device.reset_device_options_to_default(self.controls.keys())
                except pyrs.RealsenseError as err:
                    logger.info('Resetting some device options failed')
                    logger.debug('Reason: {}'.format(err))
                finally:
                    self.controls.refresh()

        sensor_control = ui.Growing_Menu(label='Sensor Settings')
        sensor_control.append(ui.Button('Reset device options to default', reset_options))
        for ctrl in sorted(self.controls.values(), key=lambda x: x.range.option):
            # sensor_control.append(ui.Info_Text(ctrl.description))
            if ctrl.range.min == 0.0 and ctrl.range.max == 1.0 and ctrl.range.step == 1.0:
                sensor_control.append(ui.Switch('value', ctrl, label=ctrl.label,
                                                off_val=0.0, on_val=1.0))
            else:
                sensor_control.append(ui.Slider('value', ctrl,
                                                label=ctrl.label,
                                                min=ctrl.range.min,
                                                max=ctrl.range.max,
                                                step=ctrl.range.step))
        self.menu.append(sensor_control)

    def gl_display(self):
        if self.preview_depth and self._recent_depth_frame is not None:
            self.g_pool.image_tex.update_from_ndarray(self._recent_depth_frame.bgr)
            gl_utils.glFlush()
        elif not self.preview_depth and self._recent_frame is not None:
            self.g_pool.image_tex.update_from_yuv_buffer(self._recent_frame.yuv_buffer,self._recent_frame.width,self._recent_frame.height)
            gl_utils.glFlush()

        gl_utils.make_coord_system_norm_based()
        self.g_pool.image_tex.draw()
        if not self.online:
            cygl.utils.draw_gl_texture(np.zeros((1, 1, 3), dtype=np.uint8), alpha=0.4)
        gl_utils.make_coord_system_pixel_based((self.frame_size[1], self.frame_size[0], 3))

    def restart_device(self, device_id=None, color_frame_size=None, color_fps=None,
                       depth_frame_size=None, depth_fps=None, device_options=None):
        if device_id is None:
            device_id = self.device.device_id
        if color_frame_size is None:
            color_frame_size = self.frame_size
        if color_fps is None:
            color_fps = self.frame_rate
        if depth_frame_size is None:
            depth_frame_size = self.depth_frame_size
        if depth_fps is None:
            depth_fps = self.depth_frame_rate
        if device_options is None:
            device_options = self.controls.export_presets()
<<<<<<< HEAD

=======
>>>>>>> 8eb1e643
        if self.device is not None:
            self.device.stop()
            self.device = None
        self.service.stop()
        self.service.start()
        self.notify_all({'subject': 'realsense_source.restart',
                         'device_id': device_id,
                         'color_frame_size': color_frame_size,
                         'color_fps': color_fps,
                         'depth_frame_size': depth_frame_size,
                         'depth_fps': depth_fps,
                         'device_options': device_options})

    def on_notify(self, notification):
        if notification['subject'] == 'realsense_source.restart':
            kwargs = notification.copy()
            del kwargs['subject']
            self._initialize_device(**kwargs)
        elif notification['subject'] == 'recording.started':
            self.start_depth_recording(notification['rec_path'])
        elif notification['subject'] == 'recording.stopped':
            self.stop_depth_recording()

    def start_depth_recording(self, rec_loc):
        if not self.record_depth:
            return

        if self.depth_video_writer is not None:
            logger.warning('Depth video recording has been started already')
            return

        video_path = os.path.join(rec_loc, 'depth.mp4')
        self.depth_video_writer = AV_Writer(video_path, fps=self.depth_frame_rate, use_timestamps=True)

    def stop_depth_recording(self):
        if self.depth_video_writer is None:
            logger.warning('Depth video recording was not running')
            return

        self.depth_video_writer.close()
        self.depth_video_writer = None

    @property
    def intrinsics(self):
        return self._intrinsics

    @property
    def frame_size(self):
        stream = self.streams[0]
        return stream.width, stream.height

    @frame_size.setter
    def frame_size(self, new_size):
        if self.device is not None and new_size != self.frame_size:
            self.restart_device(color_frame_size=new_size)

    @property
    def frame_rate(self):
        return self.streams[0].fps

    @frame_rate.setter
    def frame_rate(self, new_rate):
        if self.device is not None and new_rate != self.frame_rate:
            self.restart_device(color_fps=new_rate)

    @property
    def depth_frame_size(self):
        stream = self.streams[1]
        return stream.width, stream.height

    @depth_frame_size.setter
    def depth_frame_size(self, new_size):
        if self.device is not None and new_size != self.depth_frame_size:
            self.restart_device(depth_frame_size=new_size)

    @property
    def depth_frame_rate(self):
        return self.streams[1].fps

    @depth_frame_rate.setter
    def depth_frame_rate(self, new_rate):
        if self.device is not None and new_rate != self.depth_frame_rate:
            self.restart_device(depth_fps=new_rate)

    @property
    def jpeg_support(self):
        return False

    @property
    def online(self):
        return self.device and self.device.is_streaming()

    @property
    def name(self):
        # not the same as `if self.device:`!
        if self.device is not None:
            return self.device.name
        else:
            return "Ghost capture"


class Realsense_Manager(Base_Manager):
    """Manages Intel RealSense 3D sources

    Attributes:
        check_intervall (float): Intervall in which to look for new UVC devices
    """
    gui_name = 'RealSense 3D'

    def get_init_dict(self):
        return {}

    def init_ui(self):
        self.add_menu()
        from pyglui import ui
        self.menu.append(ui.Info_Text('Intel RealSense 3D sources'))

        def pair(d):
            fmt = '- ' if d['is_streaming'] else ''
            fmt += d['name']
            return d['id'], fmt

        def dev_selection_list():
            default = (None, 'Select to activate')
            try:
                with pyrs.Service() as service:
                    dev_pairs = [default] + [pair(d) for d in service.get_devices()]
            except pyrs.RealsenseError:
                dev_pairs = [default]

            return zip(*dev_pairs)

        def activate(source_uid):
            if source_uid is None:
                return

            # with pyrs.Service() as service:
            #     if not service.is_device_streaming(source_uid):
            #         logger.error("The selected camera is already in use or blocked.")
            #         return
            settings = {
                'frame_size': self.g_pool.capture.frame_size,
                'frame_rate': self.g_pool.capture.frame_rate,
                'device_id': source_uid
            }
            if self.g_pool.process == 'world':
                self.notify_all({'subject': 'start_plugin',
                                 'name': 'Realsense_Source',
                                 'args': settings})
            else:
                self.notify_all({'subject': 'start_eye_capture',
                                 'target': self.g_pool.process,
                                 'name': 'Realsense_Source',
                                 'args': settings})

        self.menu.append(ui.Selector(
            'selected_source',
            selection_getter=dev_selection_list,
            getter=lambda: None,
            setter=activate,
            label='Activate source'
        ))

    def deinit_ui(self):
        self.remove_menu()<|MERGE_RESOLUTION|>--- conflicted
+++ resolved
@@ -500,10 +500,6 @@
             depth_fps = self.depth_frame_rate
         if device_options is None:
             device_options = self.controls.export_presets()
-<<<<<<< HEAD
-
-=======
->>>>>>> 8eb1e643
         if self.device is not None:
             self.device.stop()
             self.device = None
