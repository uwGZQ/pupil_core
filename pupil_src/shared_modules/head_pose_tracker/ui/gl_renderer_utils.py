--- conflicted
+++ resolved
@@ -8,11 +8,7 @@
 See COPYING and COPYING.LESSER for license details.
 ---------------------------------------------------------------------------~(*)
 """
-<<<<<<< HEAD
 
-=======
-import OpenGL.GL as gl
->>>>>>> 81c83a8c
 import numpy as np
 import OpenGL.GL as gl
 
