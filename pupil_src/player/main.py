'''
(*)~---------------------------------------------------------------------------
Pupil - eye tracking platform
Copyright (C) 2012-2017  Pupil Labs

Distributed under the terms of the GNU
Lesser General Public License (LGPL v3.0).
See COPYING and COPYING.LESSER for license details.
---------------------------------------------------------------------------~(*)
'''

import sys
import os
import platform
import errno
from glob import glob
from copy import deepcopy
from time import time
from multiprocessing import freeze_support

<<<<<<< HEAD
# UI Platform tweaks
if platform.system() == 'Linux':
    scroll_factor = 10.0
elif platform.system() == 'Windows':
    scroll_factor = 10.0
else:
    scroll_factor = 1.0

=======
>>>>>>> a2c449a9
if getattr(sys, 'frozen', False):
    user_dir = os.path.expanduser(os.path.join('~', 'pupil_player_settings'))
    version_file = os.path.join(sys._MEIPASS, '_version_string_')
else:
    # We are running in a normal Python environment.
    # Make all pupil shared_modules available to this Python session.
    pupil_base_dir = os.path.abspath(__file__).rsplit('pupil_src', 1)[0]
    sys.path.append(os.path.join(pupil_base_dir, 'pupil_src', 'shared_modules'))
    # Specifiy user dirs.
    user_dir = os.path.join(pupil_base_dir, 'player_settings')
    version_file = None

<<<<<<< HEAD
# create folder for user settings, tmp data
if not os.path.isdir(user_dir):
    os.mkdir(user_dir)

=======
>>>>>>> a2c449a9
# imports
from file_methods import Persistent_Dict, load_object
import numpy as np

# display
from glfw import *
# check versions for our own depedencies as they are fast-changing
from pyglui import __version__ as pyglui_version

from pyglui import ui, graph, cygl
from pyglui.cygl.utils import Named_Texture
import gl_utils
from OpenGL.GL import glClearColor
# capture
from video_capture import File_Source, EndofVideoFileError, FileSeekError

# helpers/utils
from version_utils import VersionFormat, read_rec_version, get_version
from methods import normalize, denormalize, delta_t, get_system_info
from player_methods import correlate_data, is_pupil_rec_dir, update_recording_to_recent, load_meta_info

# monitoring
import psutil

# Plug-ins
from plugin import Plugin_List, import_runtime_plugins
from vis_circle import Vis_Circle
from vis_cross import Vis_Cross
from vis_polyline import Vis_Polyline
from vis_light_points import Vis_Light_Points
from vis_watermark import Vis_Watermark
from vis_fixation import Vis_Fixation
from vis_scan_path import Vis_Scan_Path
from vis_eye_video_overlay import Vis_Eye_Video_Overlay
from seek_bar import Seek_Bar
from trim_marks import Trim_Marks
from video_export_launcher import Video_Export_Launcher
from offline_surface_tracker import Offline_Surface_Tracker
from marker_auto_trim_marks import Marker_Auto_Trim_Marks
from fixation_detector import Gaze_Position_2D_Fixation_Detector, Pupil_Angle_3D_Fixation_Detector
from manual_gaze_correction import Manual_Gaze_Correction
from batch_exporter import Batch_Exporter
from log_display import Log_Display
from annotations import Annotation_Player
from raw_data_exporter import Raw_Data_Exporter
from log_history import Log_History


import logging
# set up root logger before other imports
logger = logging.getLogger()
logger.setLevel(logging.DEBUG)

assert pyglui_version >= '1.0'

<<<<<<< HEAD
=======
# create folder for user settings, tmp data
if not os.path.isdir(user_dir):
    os.mkdir(user_dir)

>>>>>>> a2c449a9
# since we are not using OS.fork on MacOS we need to do a few extra things to log our exports correctly.
if platform.system() == 'Darwin':
    if __name__ == '__main__':  # clear log if main
        fh = logging.FileHandler(os.path.join(user_dir, 'player.log'), mode='w')
    # we will use append mode since the exporter will stream into the same file when using os.span processes
    fh = logging.FileHandler(os.path.join(user_dir, 'player.log'), mode='a')
else:
    fh = logging.FileHandler(os.path.join(user_dir, 'player.log'), mode='w')
fh.setLevel(logging.DEBUG)
# create console handler with a higher log level
ch = logging.StreamHandler()
ch.setLevel(logging.INFO)
# create formatter and add it to the handlers
formatter = logging.Formatter('Player: %(asctime)s - %(name)s - %(levelname)s - %(message)s')
fh.setFormatter(formatter)
formatter = logging.Formatter('Player [%(levelname)s] %(name)s : %(message)s')
ch.setFormatter(formatter)
# add the handlers to the logger
logger.addHandler(fh)
logger.addHandler(ch)

logging.getLogger("OpenGL").setLevel(logging.ERROR)
logger = logging.getLogger(__name__)

# UI Platform tweaks
if platform.system() == 'Linux':
    scroll_factor = 10.0
    window_position_default = (0, 0)
elif platform.system() == 'Windows':
    scroll_factor = 1.0
    window_position_default = (8, 31)
else:
    scroll_factor = 1.0
    window_position_default = (0, 0)


class Global_Container(object):
    pass


def session(rec_dir):
    system_plugins = [Log_Display, Seek_Bar, Trim_Marks]
    vis_plugins = sorted([Vis_Circle, Vis_Fixation, Vis_Polyline, Vis_Light_Points, Vis_Cross,
                          Vis_Watermark, Vis_Eye_Video_Overlay, Vis_Scan_Path], key=lambda x: x.__name__)

    analysis_plugins = sorted([Gaze_Position_2D_Fixation_Detector, Pupil_Angle_3D_Fixation_Detector,
                               Manual_Gaze_Correction, Video_Export_Launcher, Offline_Surface_Tracker,
                               Raw_Data_Exporter, Batch_Exporter, Annotation_Player], key=lambda x: x.__name__)

    other_plugins = sorted([Log_History, Marker_Auto_Trim_Marks], key=lambda x: x.__name__)
    user_plugins = sorted(import_runtime_plugins(os.path.join(user_dir, 'plugins')), key=lambda x: x.__name__)

    user_launchable_plugins = vis_plugins + analysis_plugins + other_plugins + user_plugins
    available_plugins = system_plugins + user_launchable_plugins
    name_by_index = [p.__name__ for p in available_plugins]
    plugin_by_name = dict(zip(name_by_index, available_plugins))

    # Callback functions
    def on_resize(window, w, h):
        g_pool.gui.update_window(w, h)
        g_pool.gui.collect_menus()
        graph.adjust_size(w, h)
        gl_utils.adjust_gl_view(w, h)
        for p in g_pool.plugins:
            p.on_window_resize(window, w, h)

    def on_key(window, key, scancode, action, mods):
        g_pool.gui.update_key(key, scancode, action, mods)

    def on_char(window, char):
        g_pool.gui.update_char(char)

    def on_button(window, button, action, mods):
        g_pool.gui.update_button(button, action, mods)
        pos = glfwGetCursorPos(window)
        pos = normalize(pos, glfwGetWindowSize(window))
        pos = denormalize(pos, (frame.img.shape[1], frame.img.shape[0]))  # Position in img pixels
        for p in g_pool.plugins:
            p.on_click(pos, button, action)

    def on_pos(window, x, y):
        hdpi_factor = float(glfwGetFramebufferSize(window)[0]/glfwGetWindowSize(window)[0])
        g_pool.gui.update_mouse(x*hdpi_factor, y*hdpi_factor)

    def on_scroll(window, x, y):
        g_pool.gui.update_scroll(x, y*scroll_factor)

    def on_drop(window, count, paths):
        for x in range(count):
            new_rec_dir = paths[x].decode('utf-8')
            if is_pupil_rec_dir(new_rec_dir):
                logger.debug("Starting new session with '{}'".format(new_rec_dir))
                global rec_dir
                rec_dir = new_rec_dir
                glfwSetWindowShouldClose(window, True)
            else:
                logger.error("'{}' is not a valid pupil recording".format(new_rec_dir))

    tick = delta_t()

    def get_dt():
        return next(tick)

    update_recording_to_recent(rec_dir)

    video_path = [f for f in glob(os.path.join(rec_dir, "world.*")) if f[-3:] in ('mp4', 'mkv', 'avi')][0]
    timestamps_path = os.path.join(rec_dir, "world_timestamps.npy")
    pupil_data_path = os.path.join(rec_dir, "pupil_data")

    meta_info = load_meta_info(rec_dir)
    rec_version = read_rec_version(meta_info)
    app_version = get_version(version_file)

    # log info about Pupil Platform and Platform in player.log
    logger.info('Application Version: {}'.format(app_version))
    logger.info('System Info: {}'.format(get_system_info()))

    timestamps = np.load(timestamps_path)

    # create container for globally scoped vars
    g_pool = Global_Container()
    g_pool.app = 'player'

    # Initialize capture
    cap = File_Source(g_pool, video_path, timestamps=list(timestamps))

    # load session persistent settings
    session_settings = Persistent_Dict(os.path.join(user_dir, "user_settings"))
    if session_settings.get("version", VersionFormat('0.0')) < get_version(version_file):
        logger.info("Session setting are from older version of this app. I will not use those.")
        session_settings.clear()

    width, height = session_settings.get('window_size', cap.frame_size)
    window_pos = session_settings.get('window_position', window_position_default)
    main_window = glfwCreateWindow(width, height, "Pupil Player: "+meta_info["Recording Name"]+" - "
                                   + rec_dir.split(os.path.sep)[-1], None, None)
    glfwSetWindowPos(main_window, window_pos[0], window_pos[1])
    glfwMakeContextCurrent(main_window)
    cygl.utils.init()

    # load pupil_positions, gaze_positions
    pupil_data = load_object(pupil_data_path)
    pupil_list = pupil_data['pupil_positions']
    gaze_list = pupil_data['gaze_positions']

    g_pool.binocular = meta_info.get('Eye Mode', 'monocular') == 'binocular'
    g_pool.version = app_version
    g_pool.capture = cap
    g_pool.timestamps = timestamps
    g_pool.play = False
    g_pool.new_seek = True
    g_pool.user_dir = user_dir
    g_pool.rec_dir = rec_dir
    g_pool.rec_version = rec_version
    g_pool.meta_info = meta_info
    g_pool.min_data_confidence = session_settings.get('min_data_confidence', 0.6)
    g_pool.pupil_positions_by_frame = correlate_data(pupil_list, g_pool.timestamps)
    g_pool.gaze_positions_by_frame = correlate_data(gaze_list, g_pool.timestamps)
    g_pool.fixations_by_frame = [[] for x in g_pool.timestamps]  # populated by the fixation detector plugin

    def next_frame(_):
        try:
            cap.seek_to_frame(cap.get_frame_index())
        except(FileSeekError):
            logger.warning("Could not seek to next frame.")
        else:
            g_pool.new_seek = True

    def prev_frame(_):
        try:
            cap.seek_to_frame(cap.get_frame_index()-2)
        except(FileSeekError):
            logger.warning("Could not seek to previous frame.")
        else:
            g_pool.new_seek = True

    def toggle_play(new_state):
        if cap.get_frame_index() >= cap.get_frame_count()-5:
            cap.seek_to_frame(1)  # avoid pause set by hitting trimmark pause.
            logger.warning("End of video - restart at beginning.")
        g_pool.play = new_state

    def set_scale(new_scale):
        g_pool.gui.scale = new_scale
        g_pool.gui.collect_menus()

    def set_data_confidence(new_confidence):
        g_pool.min_data_confidence = new_confidence
        notification = {'subject': 'min_data_confidence_changed'}
        notification['_notify_time_'] = time()+.8
        g_pool.delayed_notifications[notification['subject']] = notification

    def open_plugin(plugin):
        if plugin == "Select to load":
            return
        g_pool.plugins.add(plugin)

    def purge_plugins():
        for p in g_pool.plugins:
            if p.__class__ in user_launchable_plugins:
                p.alive = False
        g_pool.plugins.clean()

    def do_export(_):
        export_range = slice(g_pool.trim_marks.in_mark, g_pool.trim_marks.out_mark)
        export_dir = os.path.join(g_pool.rec_dir, 'exports', '{}-{}'.format(export_range.start, export_range.stop))
        try:
            os.makedirs(export_dir)
        except OSError as e:
            if e.errno != errno.EEXIST:
                logger.error("Could not create export dir")
                raise e
            else:
                overwrite_warning = "Previous export for range [{}-{}] already exsits - overwriting."
                logger.warning(overwrite_warning.format(export_range.start, export_range.stop))
        else:
            logger.info('Created export dir at "{}"'.format(export_dir))

        notification = {'subject': 'should_export', 'range': export_range, 'export_dir': export_dir}
        g_pool.notifications.append(notification)

    g_pool.gui = ui.UI()
    g_pool.gui.scale = session_settings.get('gui_scale', 1)
    g_pool.main_menu = ui.Scrolling_Menu("Settings", pos=(-350, 20), size=(300, 500))
    g_pool.main_menu.append(ui.Button("Close Pupil Player", lambda: glfwSetWindowShouldClose(main_window, True)))
    g_pool.main_menu.append(ui.Slider('scale', g_pool.gui, setter=set_scale, step=.05, min=0.75, max=2.5, label='Interface Size'))
    g_pool.main_menu.append(ui.Info_Text('Player Version: {}'.format(g_pool.version)))
    g_pool.main_menu.append(ui.Info_Text('Recording Version: {}'.format(rec_version)))
    g_pool.main_menu.append(ui.Slider('min_data_confidence', g_pool, setter=set_data_confidence,
                                      step=.05, min=0.0, max=1.0, label='Confidence threshold'))

    selector_label = "Select to load"

    vis_labels = ["   " + p.__name__.replace('_', ' ') for p in vis_plugins]
    analysis_labels = ["   " + p.__name__.replace('_', ' ') for p in analysis_plugins]
    other_labels = ["   " + p.__name__.replace('_', ' ') for p in other_plugins]
    user_labels = ["   " + p.__name__.replace('_', ' ') for p in user_plugins]

    plugins = ([selector_label, selector_label] + vis_plugins + [selector_label] + analysis_plugins + [selector_label]
               + other_plugins + [selector_label] + user_plugins)
    labels = ([selector_label, "Visualization"] + vis_labels + ["Analysis"] + analysis_labels + ["Other"]
              + other_labels + ["User added"] + user_labels)

    g_pool.main_menu.append(ui.Selector('Open plugin:',
                                        selection=plugins,
                                        labels=labels,
                                        setter=open_plugin,
                                        getter=lambda: selector_label))

    g_pool.main_menu.append(ui.Button('Close all plugins', purge_plugins))
    g_pool.main_menu.append(ui.Button('Reset window size',
                                      lambda: glfwSetWindowSize(main_window, cap.frame_size[0], cap.frame_size[1])))
    g_pool.quickbar = ui.Stretching_Menu('Quick Bar', (0, 100), (120, -100))
    g_pool.play_button = ui.Thumb('play',
                                  g_pool,
                                  label=chr(0xf04b),
                                  setter=toggle_play,
                                  hotkey=GLFW_KEY_SPACE,
                                  label_font='fontawesome',
                                  label_offset_x=5,
                                  label_offset_y=0,
                                  label_offset_size=-24)
    g_pool.play_button.on_color[:] = (0, 1., .0, .8)
    g_pool.forward_button = ui.Thumb('forward',
                                     label=chr(0xf04e),
                                     getter=lambda: False,
                                     setter=next_frame,
                                     hotkey=GLFW_KEY_RIGHT,
                                     label_font='fontawesome',
                                     label_offset_x=5,
                                     label_offset_y=0,
                                     label_offset_size=-24)
    g_pool.backward_button = ui.Thumb('backward',
                                      label=chr(0xf04a),
                                      getter=lambda: False,
                                      setter=prev_frame,
                                      hotkey=GLFW_KEY_LEFT,
                                      label_font='fontawesome',
                                      label_offset_x=-5,
                                      label_offset_y=0,
                                      label_offset_size=-24)
    g_pool.export_button = ui.Thumb('export',
                                    label=chr(0xf063),
                                    getter=lambda: False,
                                    setter=do_export,
                                    hotkey='e',
                                    label_font='fontawesome',
                                    label_offset_x=0,
                                    label_offset_y=2,
                                    label_offset_size=-24)
    g_pool.quickbar.extend([g_pool.play_button, g_pool.forward_button, g_pool.backward_button, g_pool.export_button])
    g_pool.gui.append(g_pool.quickbar)
    g_pool.gui.append(g_pool.main_menu)

    # we always load these plugins
    system_plugins = [('Trim_Marks', {}), ('Seek_Bar', {})]
    default_plugins = [('Log_Display', {}), ('Vis_Scan_Path', {}), ('Vis_Polyline', {}), ('Vis_Circle', {}), ('Video_Export_Launcher', {})]
    previous_plugins = session_settings.get('loaded_plugins', default_plugins)
    g_pool.notifications = []
    g_pool.delayed_notifications = {}
    g_pool.plugins = Plugin_List(g_pool, plugin_by_name, system_plugins+previous_plugins)


    # Register callbacks main_window
    glfwSetFramebufferSizeCallback(main_window, on_resize)
    glfwSetKeyCallback(main_window, on_key)
    glfwSetCharCallback(main_window, on_char)
    glfwSetMouseButtonCallback(main_window, on_button)
    glfwSetCursorPosCallback(main_window, on_pos)
    glfwSetScrollCallback(main_window, on_scroll)
    glfwSetDropCallback(main_window, on_drop)
    # trigger on_resize
    on_resize(main_window, *glfwGetFramebufferSize(main_window))

    g_pool.gui.configuration = session_settings.get('ui_config', {})

    # gl_state settings
    gl_utils.basic_gl_setup()
    g_pool.image_tex = Named_Texture()

    # set up performace graphs:
    pid = os.getpid()
    ps = psutil.Process(pid)
    ts = None

    cpu_graph = graph.Bar_Graph()
    cpu_graph.pos = (20, 110)
    cpu_graph.update_fn = ps.cpu_percent
    cpu_graph.update_rate = 5
    cpu_graph.label = 'CPU %0.1f'

    fps_graph = graph.Bar_Graph()
    fps_graph.pos = (140, 110)
    fps_graph.update_rate = 5
    fps_graph.label = "%0.0f REC FPS"

    pupil_graph = graph.Bar_Graph(max_val=1.0)
    pupil_graph.pos = (260, 110)
    pupil_graph.update_rate = 5
    pupil_graph.label = "Confidence: %0.2f"

    while not glfwWindowShouldClose(main_window):
        # grab new frame
        if g_pool.play or g_pool.new_seek:
            g_pool.new_seek = False
            try:
                new_frame = cap.get_frame()
            except EndofVideoFileError:
                # end of video logic: pause at last frame.
                g_pool.play = False
                logger.warning("end of video")
            update_graph = True
        else:
            update_graph = False

        frame = new_frame.copy()
        events = {}
        # report time between now and the last loop interation
        events['dt'] = get_dt()
        # new positons we make a deepcopy just like the image is a copy.
        events['gaze_positions'] = deepcopy(g_pool.gaze_positions_by_frame[frame.index])
        events['pupil_positions'] = deepcopy(g_pool.pupil_positions_by_frame[frame.index])

        if update_graph:
            # update performace graphs
            for p in events['pupil_positions']:
                pupil_graph.add(p['confidence'])

            t = new_frame.timestamp
            if ts and ts != t:
                dt, ts = t-ts, t
                fps_graph.add(1./dt)
            else:
               ts = new_frame.timestamp

            g_pool.play_button.status_text = str(frame.index)
        # always update the CPU graph
        cpu_graph.update()

        # publish delayed notifiactions when their time has come.
        for n in list(g_pool.delayed_notifications.values()):
            if n['_notify_time_'] < time():
                del n['_notify_time_']
                del g_pool.delayed_notifications[n['subject']]
                g_pool.notifications.append(n)

        # notify each plugin if there are new notifactions:
        while g_pool.notifications:
            n = g_pool.notifications.pop(0)
            for p in g_pool.plugins:
                p.on_notify(n)

        # allow each Plugin to do its work.
        for p in g_pool.plugins:
            p.update(frame, events)

        # check if a plugin need to be destroyed
        g_pool.plugins.clean()

        # render camera image
        glfwMakeContextCurrent(main_window)
        gl_utils.make_coord_system_norm_based()
        g_pool.image_tex.update_from_frame(frame)
        g_pool.image_tex.draw()
        gl_utils.make_coord_system_pixel_based(frame.img.shape)
        # render visual feedback from loaded plugins
        for p in g_pool.plugins:
            p.gl_display()

        graph.push_view()
        fps_graph.draw()
        cpu_graph.draw()
        pupil_graph.draw()
        graph.pop_view()
        g_pool.gui.update()

        # present frames at appropriate speed
        cap.wait(frame)

        glfwSwapBuffers(main_window)
        glfwPollEvents()

    session_settings['loaded_plugins'] = g_pool.plugins.get_initializers()
    session_settings['min_data_confidence'] = g_pool.min_data_confidence
    session_settings['gui_scale'] = g_pool.gui.scale
    session_settings['ui_config'] = g_pool.gui.configuration
    session_settings['window_size'] = glfwGetWindowSize(main_window)
    session_settings['window_position'] = glfwGetWindowPos(main_window)
    session_settings['version'] = g_pool.version
    session_settings.close()

    # de-init all running plugins
    for p in g_pool.plugins:
        p.alive = False
    g_pool.plugins.clean()

    cap.cleanup()
    g_pool.gui.terminate()
    glfwDestroyWindow(main_window)



def show_no_rec_window():
    from pyglui.pyfontstash import fontstash
    from pyglui.ui import get_roboto_font_path

    def on_drop(window, count, paths):
        for x in range(count):
            new_rec_dir = paths[x].decode('utf-8')
            if is_pupil_rec_dir(new_rec_dir):
                logger.debug("Starting new session with '{}'".format(new_rec_dir))
                global rec_dir
                rec_dir = new_rec_dir
                glfwSetWindowShouldClose(window, True)
            else:
                logger.error("'{}' is not a valid pupil recording".format(new_rec_dir))

    # load session persistent settings
    session_settings = Persistent_Dict(os.path.join(user_dir, "user_settings"))
    if session_settings.get("version", VersionFormat('0.0')) < get_version(version_file):
        logger.info("Session setting are from older version of this app. I will not use those.")
        session_settings.clear()
    w, h = session_settings.get('window_size', (1280, 720))
    window_pos = session_settings.get('window_position', window_position_default)

    glfwWindowHint(GLFW_RESIZABLE, 0)
    window = glfwCreateWindow(w, h, 'Pupil Player')
    glfwWindowHint(GLFW_RESIZABLE, 1)

    glfwMakeContextCurrent(window)
    glfwSetWindowPos(window, window_pos[0], window_pos[1])
    glfwSetDropCallback(window, on_drop)

    gl_utils.adjust_gl_view(w, h)
    glfont = fontstash.Context()
    glfont.add_font('roboto', get_roboto_font_path())
    glfont.set_align_string(v_align="center", h_align="middle")
    glfont.set_color_float((0.2, 0.2, 0.2, 0.9))
    gl_utils.basic_gl_setup()
    glClearColor(0.5, .5, 0.5, 0.0)
    text = 'Drop a recording directory onto this window.'
    tip = '(Tip: You can drop a recording directory onto the app icon.)'
    # text = "Please supply a Pupil recording directory as first arg when calling Pupil Player."
    while not glfwWindowShouldClose(window):
        gl_utils.clear_gl_screen()
        glfont.set_blur(10.5)
        glfont.set_color_float((0.0, 0.0, 0.0, 1.))
        glfont.set_size(w/25.)
        glfont.draw_text(w/2, .3*h, text)
        glfont.set_size(w/30.)
        glfont.draw_text(w/2, .4*h, tip)
        glfont.set_blur(0.96)
        glfont.set_color_float((1., 1., 1., 1.))
        glfont.set_size(w/25.)
        glfont.draw_text(w/2, .3*h, text)
        glfont.set_size(w/30.)
        glfont.draw_text(w/2, .4*h, tip)
        glfwSwapBuffers(window)
        glfwPollEvents()

    session_settings['window_position'] = glfwGetWindowPos(window)
    session_settings['version'] = get_version(version_file)
    session_settings.close()
    del glfont
    glfwDestroyWindow(window)


if __name__ == '__main__':
    freeze_support()
    try:
        rec_dir = os.path.expanduser(sys.argv[1])
    except:
        #f or dev, supply hardcoded dir:
        rec_dir = '/Users/mkassner/Desktop/Marker_Tracking_Demo_Recording'
        if os.path.isdir(rec_dir):
            logger.debug("Dev option: Using hardcoded data dir.")
        else:
            logger.warning("You did not supply a data directory when you called this script!")
    glfwInit()
    while rec_dir is not None:
        if not is_pupil_rec_dir(rec_dir):
            rec_dir = None
            show_no_rec_window()
        else:
            this_session_dir = rec_dir
            rec_dir = None
            session(this_session_dir)
    glfwTerminate()

    # import cProfile,subprocess,os
    # cProfile.runctx("main()",{},locals(),"player.pstats")
    # loc = os.path.abspath(__file__).rsplit('pupil_src', 1)
    # gprof2dot_loc = os.path.join(loc[0], 'pupil_src', 'shared_modules','gprof2dot.py')
    # subprocess.call("python "+gprof2dot_loc+" -f pstats player.pstats | dot -Tpng -o player_cpu_time.png", shell=True)
    # print "created cpu time graph for pupil player . Please check out the png next to the main.py file"<|MERGE_RESOLUTION|>--- conflicted
+++ resolved
@@ -18,7 +18,6 @@
 from time import time
 from multiprocessing import freeze_support
 
-<<<<<<< HEAD
 # UI Platform tweaks
 if platform.system() == 'Linux':
     scroll_factor = 10.0
@@ -27,8 +26,6 @@
 else:
     scroll_factor = 1.0
 
-=======
->>>>>>> a2c449a9
 if getattr(sys, 'frozen', False):
     user_dir = os.path.expanduser(os.path.join('~', 'pupil_player_settings'))
     version_file = os.path.join(sys._MEIPASS, '_version_string_')
@@ -41,13 +38,10 @@
     user_dir = os.path.join(pupil_base_dir, 'player_settings')
     version_file = None
 
-<<<<<<< HEAD
 # create folder for user settings, tmp data
 if not os.path.isdir(user_dir):
     os.mkdir(user_dir)
 
-=======
->>>>>>> a2c449a9
 # imports
 from file_methods import Persistent_Dict, load_object
 import numpy as np
@@ -103,13 +97,6 @@
 
 assert pyglui_version >= '1.0'
 
-<<<<<<< HEAD
-=======
-# create folder for user settings, tmp data
-if not os.path.isdir(user_dir):
-    os.mkdir(user_dir)
-
->>>>>>> a2c449a9
 # since we are not using OS.fork on MacOS we need to do a few extra things to log our exports correctly.
 if platform.system() == 'Darwin':
     if __name__ == '__main__':  # clear log if main
